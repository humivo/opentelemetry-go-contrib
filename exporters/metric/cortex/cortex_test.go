--- conflicted
+++ resolved
@@ -11,10 +11,7 @@
 // WITHOUT WARRANTIES OR CONDITIONS OF ANY KIND, either express or implied.
 // See the License for the specific language governing permissions and
 // limitations under the License.
-<<<<<<< HEAD
-=======
-
->>>>>>> 0324ac31
+
 package cortex
 
 import (
@@ -82,7 +79,7 @@
 	}
 }
 
-<<<<<<< HEAD
+
 func TestConvertToTimeSeries(t *testing.T) {
 	// Setup
 	exporter := Exporter{}
@@ -248,12 +245,9 @@
 	}
 }
 
-// TestNewRawExporter tests whether NewRawExporter successfully creates an Exporter with the same
-// Config struct as the one passed in.
-=======
+
 // TestNewRawExporter tests whether NewRawExporter successfully creates an Exporter with
 // the same Config struct as the one passed in.
->>>>>>> 0324ac31
 func TestNewRawExporter(t *testing.T) {
 	exporter, err := NewRawExporter(validConfig)
 	if err != nil {
