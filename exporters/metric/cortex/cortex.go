// Copyright The OpenTelemetry Authors
//
// Licensed under the Apache License, Version 2.0 (the "License");
// you may not use this file except in compliance with the License.
// You may obtain a copy of the License at
//
//     http://www.apache.org/licenses/LICENSE-2.0
//
// Unless required by applicable law or agreed to in writing, software
// distributed under the License is distributed on an "AS IS" BASIS,
// WITHOUT WARRANTIES OR CONDITIONS OF ANY KIND, either express or implied.
// See the License for the specific language governing permissions and
// limitations under the License.

package cortex

import (
	"bytes"
	"context"
	"fmt"
	"log"
	"net/http"

	"github.com/gogo/protobuf/proto"
	"github.com/golang/snappy"
	"github.com/prometheus/prometheus/prompb"

	"go.opentelemetry.io/otel/api/global"
	"go.opentelemetry.io/otel/api/label"
	apimetric "go.opentelemetry.io/otel/api/metric"
	"go.opentelemetry.io/otel/sdk/export/metric"
	export "go.opentelemetry.io/otel/sdk/export/metric"
	"go.opentelemetry.io/otel/sdk/export/metric/aggregation"
	"go.opentelemetry.io/otel/sdk/metric/controller/push"
	"go.opentelemetry.io/otel/sdk/metric/selector/simple"
)

// Exporter forwards metrics to a Cortex instance
type Exporter struct {
	config Config
}

// ExportKindFor returns CumulativeExporter so the Processor correctly aggregates data
func (e *Exporter) ExportKindFor(*apimetric.Descriptor, aggregation.Kind) metric.ExportKind {
	return metric.CumulativeExporter
}

// Export forwards metrics to Cortex from the SDK
func (e *Exporter) Export(_ context.Context, checkpointSet metric.CheckpointSet) error {
<<<<<<< HEAD
	_, err := e.ConvertToTimeSeries(checkpointSet)
=======
	timeseries, err := e.ConvertToTimeSeries(checkpointSet)
>>>>>>> 97f04f73
	if err != nil {
		return err
	}

<<<<<<< HEAD
=======
	message, buildMessageErr := e.buildMessage(timeseries)
	if buildMessageErr != nil {
		return buildMessageErr
	}

	request, buildRequestErr := e.buildRequest(message)
	if buildRequestErr != nil {
		return buildRequestErr
	}

	sendRequestErr := e.sendRequest(request)
	if sendRequestErr != nil {
		return sendRequestErr
	}

>>>>>>> 97f04f73
	return nil
}

// NewRawExporter validates the Config struct and creates an Exporter with it.
func NewRawExporter(config Config) (*Exporter, error) {
	// This is redundant when the user creates the Config struct with the NewConfig
	// function.
	if err := config.Validate(); err != nil {
		return nil, err
	}

	exporter := Exporter{config}
	return &exporter, nil
}

// NewExportPipeline sets up a complete export pipeline with a push Controller and
// Exporter.
func NewExportPipeline(config Config, options ...push.Option) (*push.Controller, error) {
	exporter, err := NewRawExporter(config)
	if err != nil {
		return nil, err
	}

	pusher := push.New(
		simple.NewWithExactDistribution(),
		exporter,
		options...,
	)
	pusher.Start()
	return pusher, nil
}

// InstallNewPipeline registers a push Controller's Provider globally.
func InstallNewPipeline(config Config, options ...push.Option) (*push.Controller, error) {
	pusher, err := NewExportPipeline(config, options...)
	if err != nil {
		return nil, err
	}
	global.SetMeterProvider(pusher.Provider())
	return pusher, nil
}

// ConvertToTimeSeries converts a CheckpointSet to a slice of TimeSeries pointers
func (e *Exporter) ConvertToTimeSeries(checkpointSet export.CheckpointSet) ([]*prompb.TimeSeries, error) {
	var aggError error
	var timeSeries []*prompb.TimeSeries

	// Iterate over each record in the checkpoint set and convert to TimeSeries
	aggError = checkpointSet.ForEach(e, func(record metric.Record) error {
		// Convert based on aggregation type
		agg := record.Aggregation()

		// Check if aggregation has Sum value
		if sum, ok := agg.(aggregation.Sum); ok {
			tSeries, err := convertFromSum(record, sum)
			if err != nil {
				return err
			}

			timeSeries = append(timeSeries, tSeries)
		}

		// Check if aggregation has MinMaxSumCount value
		if minMaxSumCount, ok := agg.(aggregation.MinMaxSumCount); ok {
			tSeries, err := convertFromMinMaxSumCount(record, minMaxSumCount)
			if err != nil {
				return err
			}

			timeSeries = append(timeSeries, tSeries...)
<<<<<<< HEAD

			// Check if aggregation has Distribution value
			if _, ok := agg.(aggregation.Distribution); ok {

			}
=======
>>>>>>> 97f04f73
		} else if lastValue, ok := agg.(aggregation.LastValue); ok {
			tSeries, err := convertFromLastValue(record, lastValue)
			if err != nil {
				return err
			}

			timeSeries = append(timeSeries, tSeries)
		}

<<<<<<< HEAD
		// TODO: Convert Histogram values

=======
>>>>>>> 97f04f73
		return nil
	})

	// Check if error was returned in checkpointSet.ForEach()
	if aggError != nil {
		return nil, aggError
	}

	return timeSeries, nil
}

// convertFromSum returns a single TimeSeries based on a Record with a Sum aggregation
func convertFromSum(record metric.Record, sum aggregation.Sum) (*prompb.TimeSeries, error) {
	// Get Sum value
	value, err := sum.Sum()
	if err != nil {
		return nil, err
	}
	// Create sample from Sum value
	sample := prompb.Sample{
		Value:     value.CoerceToFloat64(record.Descriptor().NumberKind()),
		Timestamp: record.EndTime().Unix(), // Convert time to Unix (int64)
	}

	// Create labels, including metric name
	name := sanitize(record.Descriptor().Name())
<<<<<<< HEAD
	labels := createLabelSet(record, "name", name)
=======
	labels := createLabelSet(record, "__name__", name)
>>>>>>> 97f04f73

	// Create TimeSeries and return
	tSeries := &prompb.TimeSeries{
		Samples: []prompb.Sample{sample},
		Labels:  labels,
	}

	return tSeries, nil
}

// convertFromLastValue returns a single TimeSeries based on a Record with a LastValue aggregation
func convertFromLastValue(record metric.Record, lastValue aggregation.LastValue) (*prompb.TimeSeries, error) {
	// Get value
	value, _, err := lastValue.LastValue()
	if err != nil {
		return nil, err
	}

	// Create sample from Last value
	sample := prompb.Sample{
		Value:     value.CoerceToFloat64(record.Descriptor().NumberKind()),
		Timestamp: record.EndTime().Unix(), // Convert time to Unix (int64)
	}

	// Create labels, including metric name
	name := sanitize(record.Descriptor().Name())
<<<<<<< HEAD
	labels := createLabelSet(record, "name", name)
=======
	labels := createLabelSet(record, "__name__", name)
>>>>>>> 97f04f73

	// Create TimeSeries and return
	tSeries := &prompb.TimeSeries{
		Samples: []prompb.Sample{sample},
		Labels:  labels,
	}

	return tSeries, nil
}

// convertFromMinMaxSumCount returns 4 TimeSeries for the min, max, sum, and count from the mmsc aggregation
func convertFromMinMaxSumCount(record metric.Record, minMaxSumCount aggregation.MinMaxSumCount) ([]*prompb.TimeSeries, error) {
	// Convert Min
	min, err := minMaxSumCount.Min()
	if err != nil {
		return nil, err
	}
	minSample := prompb.Sample{
		Value:     min.CoerceToFloat64(record.Descriptor().NumberKind()),
		Timestamp: record.EndTime().Unix(), // Convert time to Unix (int64)
	}

	// Create labels, including metric name
	name := sanitize(record.Descriptor().Name() + "_min")
<<<<<<< HEAD
	labels := createLabelSet(record, "name", name)
=======
	labels := createLabelSet(record, "__name__", name)
>>>>>>> 97f04f73

	// Create TimeSeries
	minTimeSeries := &prompb.TimeSeries{
		Samples: []prompb.Sample{minSample},
		Labels:  labels,
	}

	// Convert Max
	max, err := minMaxSumCount.Max()
	if err != nil {
		return nil, err
	}
	maxSample := prompb.Sample{
		Value:     max.CoerceToFloat64(record.Descriptor().NumberKind()),
		Timestamp: record.EndTime().Unix(), // Convert time to Unix (int64)
	}

	// Create labels, including metric name
	name = sanitize(record.Descriptor().Name() + "_max")
<<<<<<< HEAD
	labels = createLabelSet(record, "name", name)
=======
	labels = createLabelSet(record, "__name__", name)
>>>>>>> 97f04f73

	// Create TimeSeries
	maxTimeSeries := &prompb.TimeSeries{
		Samples: []prompb.Sample{maxSample},
		Labels:  labels,
	}

	// Convert Count
	count, err := minMaxSumCount.Count()
	if err != nil {
		return nil, err
	}
	countSample := prompb.Sample{
		Value:     float64(count),
		Timestamp: record.EndTime().Unix(), // Convert time to Unix (int64)
	}

	// Create labels, including metric name
	name = sanitize(record.Descriptor().Name() + "_count")
<<<<<<< HEAD
	labels = createLabelSet(record, "name", name)
=======
	labels = createLabelSet(record, "__name__", name)
>>>>>>> 97f04f73

	// Create TimeSeries
	countTimeSeries := &prompb.TimeSeries{
		Samples: []prompb.Sample{countSample},
		Labels:  labels,
	}

	tSeries := []*prompb.TimeSeries{
		minTimeSeries, maxTimeSeries, countTimeSeries,
	}

	return tSeries, nil
}

// createLabelSet combines labels from a Record, resource, and extra labels to
// create a slice of prompb.Label
func createLabelSet(record metric.Record, extras ...string) []*prompb.Label {
	// Map ensure no duplicate label names
	labelMap := map[string]prompb.Label{}

	// mergeLabels merges Record and Resource labels into a single set, giving
	// precedence to the record's labels.
	mi := label.NewMergeIterator(record.Labels(), record.Resource().LabelSet())
	for mi.Next() {
		label := mi.Label()
		key := string(label.Key)
		labelMap[key] = prompb.Label{
			Name:  sanitize(key),
			Value: label.Value.Emit(),
		}
	}

	// Add extra labels created by the exporter like the metric name
	// or labels to represent histogram buckets
	for i := 0; i < len(extras); i += 2 {
		// Ensure even number of extras (key : value)
		if i+1 >= len(extras) {
			break
		}

		// Ensure label doesn't exist. If it does, notify user that a user created label
		// is being overwritten by a Prometheus reserved label (e.g. 'le' for histograms)
		_, found := labelMap[extras[i]]
		if found {
			log.Printf("Label %s is overwritten. Check if Prometheus reserved labels are used.\n", extras[i])
		}
		labelMap[extras[i]] = prompb.Label{
			Name:  sanitize(extras[i]),
			Value: extras[i+1],
		}
	}

	// Create slice of labels from labelMap and return
	res := make([]*prompb.Label, 0, len(labelMap))
	for _, lb := range labelMap {
		currentLabel := lb
		res = append(res, &currentLabel)
	}

	return res
}

// AddHeaders adds required headers as well as all headers in Header map to a http request.
func (e *Exporter) addHeaders(req *http.Request) {
	// Cortex expects Snappy-compressed protobuf messages. These two headers are hard-coded as they
	// should be on every request.
	req.Header.Add("X-Prometheus-Remote-Write-Version", "0.1.0")
	req.Header.Add("Content-Encoding", "snappy")
	req.Header.Set("Content-Type", "application/x-protobuf")

	// Add all user-supplied headers to the request.
	for name, field := range e.config.Headers {
		req.Header.Add(name, field)
	}
}

// buildMessage creates a Snappy-compressed protobuf message from a slice of TimeSeries.
func (e *Exporter) buildMessage(timeseries []*prompb.TimeSeries) ([]byte, error) {
	// Wrap the TimeSeries as a WriteRequest since Cortex requires it.
	writeRequest := &prompb.WriteRequest{
		Timeseries: timeseries,
	}

	// Convert the struct to a slice of bytes and then compress it.
	message, err := proto.Marshal(writeRequest)
	if err != nil {
		return nil, err
	}
	compressed := snappy.Encode(nil, message)

	return compressed, nil
}

// buildRequest creates an http POST request with a Snappy-compressed protocol buffer
// message as the body and with all the headers attached.
func (e *Exporter) buildRequest(message []byte) (*http.Request, error) {
	req, err := http.NewRequest(
		http.MethodPost,
		e.config.Endpoint,
		bytes.NewBuffer(message),
	)
	if err != nil {
		return nil, err
	}

	// Add the required headers and the headers from Config.Headers.
	e.addHeaders(req)

	return req, nil
}

// sendRequest sends an http request using the Exporter's http Client.
func (e *Exporter) sendRequest(req *http.Request) error {
	// Set a client if the user didn't provide one.
	if e.config.Client == nil {
		e.config.Client = http.DefaultClient
		e.config.Client.Timeout = e.config.RemoteTimeout
	}

	// Attempt to send request.
	res, err := e.config.Client.Do(req)
	if err != nil {
		return err
	}
	defer res.Body.Close()

	// The response should have a status code of 200.
	if res.StatusCode != http.StatusOK {
		return fmt.Errorf("%v", res.Status)
	}
	return nil
}<|MERGE_RESOLUTION|>--- conflicted
+++ resolved
@@ -47,17 +47,11 @@
 
 // Export forwards metrics to Cortex from the SDK
 func (e *Exporter) Export(_ context.Context, checkpointSet metric.CheckpointSet) error {
-<<<<<<< HEAD
-	_, err := e.ConvertToTimeSeries(checkpointSet)
-=======
 	timeseries, err := e.ConvertToTimeSeries(checkpointSet)
->>>>>>> 97f04f73
 	if err != nil {
 		return err
 	}
 
-<<<<<<< HEAD
-=======
 	message, buildMessageErr := e.buildMessage(timeseries)
 	if buildMessageErr != nil {
 		return buildMessageErr
@@ -73,7 +67,6 @@
 		return sendRequestErr
 	}
 
->>>>>>> 97f04f73
 	return nil
 }
 
@@ -144,14 +137,6 @@
 			}
 
 			timeSeries = append(timeSeries, tSeries...)
-<<<<<<< HEAD
-
-			// Check if aggregation has Distribution value
-			if _, ok := agg.(aggregation.Distribution); ok {
-
-			}
-=======
->>>>>>> 97f04f73
 		} else if lastValue, ok := agg.(aggregation.LastValue); ok {
 			tSeries, err := convertFromLastValue(record, lastValue)
 			if err != nil {
@@ -161,11 +146,6 @@
 			timeSeries = append(timeSeries, tSeries)
 		}
 
-<<<<<<< HEAD
-		// TODO: Convert Histogram values
-
-=======
->>>>>>> 97f04f73
 		return nil
 	})
 
@@ -192,11 +172,7 @@
 
 	// Create labels, including metric name
 	name := sanitize(record.Descriptor().Name())
-<<<<<<< HEAD
-	labels := createLabelSet(record, "name", name)
-=======
 	labels := createLabelSet(record, "__name__", name)
->>>>>>> 97f04f73
 
 	// Create TimeSeries and return
 	tSeries := &prompb.TimeSeries{
@@ -223,11 +199,7 @@
 
 	// Create labels, including metric name
 	name := sanitize(record.Descriptor().Name())
-<<<<<<< HEAD
-	labels := createLabelSet(record, "name", name)
-=======
 	labels := createLabelSet(record, "__name__", name)
->>>>>>> 97f04f73
 
 	// Create TimeSeries and return
 	tSeries := &prompb.TimeSeries{
@@ -252,11 +224,7 @@
 
 	// Create labels, including metric name
 	name := sanitize(record.Descriptor().Name() + "_min")
-<<<<<<< HEAD
-	labels := createLabelSet(record, "name", name)
-=======
 	labels := createLabelSet(record, "__name__", name)
->>>>>>> 97f04f73
 
 	// Create TimeSeries
 	minTimeSeries := &prompb.TimeSeries{
@@ -276,11 +244,7 @@
 
 	// Create labels, including metric name
 	name = sanitize(record.Descriptor().Name() + "_max")
-<<<<<<< HEAD
-	labels = createLabelSet(record, "name", name)
-=======
 	labels = createLabelSet(record, "__name__", name)
->>>>>>> 97f04f73
 
 	// Create TimeSeries
 	maxTimeSeries := &prompb.TimeSeries{
@@ -300,11 +264,7 @@
 
 	// Create labels, including metric name
 	name = sanitize(record.Descriptor().Name() + "_count")
-<<<<<<< HEAD
-	labels = createLabelSet(record, "name", name)
-=======
 	labels = createLabelSet(record, "__name__", name)
->>>>>>> 97f04f73
 
 	// Create TimeSeries
 	countTimeSeries := &prompb.TimeSeries{
