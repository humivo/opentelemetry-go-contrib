--- conflicted
+++ resolved
@@ -18,6 +18,7 @@
 	"bytes"
 	"context"
 	"fmt"
+	"log"
 	"net/http"
 	"strconv"
 	"time"
@@ -139,43 +140,24 @@
 			if err != nil {
 				return err
 			}
-			// fmt.Println("HISTOGRAM")
 			timeSeries = append(timeSeries, tSeries...)
 		} else if distribution, ok := agg.(aggregation.Distribution); ok && len(e.config.Quantiles) != 0 {
 			tSeries, err := convertFromDistribution(record, distribution, e.config.Quantiles)
 			if err != nil {
 				return err
 			}
-			// fmt.Println("DISTRIBUTION")
 			timeSeries = append(timeSeries, tSeries...)
-<<<<<<< HEAD
-=======
-		} else if distribution, ok := agg.(aggregation.Distribution); ok && len(e.config.Quantiles) != 0 {
-			tSeries, err := convertFromDistribution(record, distribution, e.config.Quantiles)
-			if err != nil {
-				return err
-			}
-			timeSeries = append(timeSeries, tSeries...)
->>>>>>> c55a925c
 		} else if sum, ok := agg.(aggregation.Sum); ok {
 			tSeries, err := convertFromSum(record, sum)
 			if err != nil {
 				return err
 			}
-<<<<<<< HEAD
-			// fmt.Println("SUM")
-=======
->>>>>>> c55a925c
 			timeSeries = append(timeSeries, tSeries)
 			if minMaxSumCount, ok := agg.(aggregation.MinMaxSumCount); ok {
 				tSeries, err := convertFromMinMaxSumCount(record, minMaxSumCount)
 				if err != nil {
 					return err
 				}
-<<<<<<< HEAD
-				// fmt.Println("MMSC")
-=======
->>>>>>> c55a925c
 				timeSeries = append(timeSeries, tSeries...)
 			}
 		} else if lastValue, ok := agg.(aggregation.LastValue); ok {
@@ -183,10 +165,6 @@
 			if err != nil {
 				return err
 			}
-<<<<<<< HEAD
-			// fmt.Println("LASTVALUE")
-=======
->>>>>>> c55a925c
 			timeSeries = append(timeSeries, tSeries)
 		} else {
 			// Report to the user when no conversion was found
@@ -277,15 +255,6 @@
 	if err != nil {
 		return nil, err
 	}
-<<<<<<< HEAD
-	countSample := prompb.Sample{
-		Value:     float64(count),
-		Timestamp: record.EndTime().UnixNano() / int64(time.Millisecond),
-	}
-
-	// Create labels, including metric name
-=======
->>>>>>> c55a925c
 	name = sanitize(record.Descriptor().Name() + "_count")
 	countTimeSeries := createTimeSeries(record, apimetric.NewInt64Number(count), apimetric.Int64NumberKind, label.String("__name__", name))
 
@@ -297,7 +266,7 @@
 	return tSeries, nil
 }
 
-// convertFromDistribution returns len(quantiles) TimeSeries and min, max, sum, count
+// convertFromDistribution returns len(quantiles) number of TimeSeries in a distribution.
 func convertFromDistribution(record metric.Record, distribution aggregation.Distribution, quantiles []float64) ([]*prompb.TimeSeries, error) {
 	var timeSeries []*prompb.TimeSeries
 	metricName := sanitize(record.Descriptor().Name())
@@ -337,55 +306,6 @@
 	}
 	name = sanitize(record.Descriptor().Name() + "_count")
 	countTimeSeries := createTimeSeries(record, apimetric.NewInt64Number(count), apimetric.Int64NumberKind, label.String("__name__", name))
-	timeSeries = append(timeSeries, countTimeSeries)
-
-	// Convert Min
-	min, err := distribution.Min()
-	if err != nil {
-		return nil, err
-	}
-	name := sanitize(metricName + "_min")
-	minTimeSeries := createTimeSeries(record, min, "__name__", name)
-	timeSeries = append(timeSeries, minTimeSeries)
-
-	// Convert Max
-	max, err := distribution.Max()
-	if err != nil {
-		return nil, err
-	}
-	name = sanitize(metricName + "_max")
-	maxTimeSeries := createTimeSeries(record, max, "__name__", name)
-	timeSeries = append(timeSeries, maxTimeSeries)
-
-	// Convert Sum
-	sum, err := distribution.Sum()
-	if err != nil {
-		return nil, err
-	}
-	name = sanitize(metricName + "_sum")
-	sumTimeSeries := createTimeSeries(record, sum, "__name__", name)
-	timeSeries = append(timeSeries, sumTimeSeries)
-
-	// Convert Count
-	// TODO: Refactor this to use createTimeSeries helper function
-	count, err := distribution.Count()
-	if err != nil {
-		return nil, err
-	}
-	countSample := prompb.Sample{
-		Value:     float64(count),
-		Timestamp: int64(time.Nanosecond) * record.EndTime().UnixNano() / int64(time.Millisecond),
-	}
-
-	// Create labels, including metric name
-	name = sanitize(metricName + "_count")
-	labels := createLabelSet(record, "__name__", name)
-
-	// Create TimeSeries
-	countTimeSeries := &prompb.TimeSeries{
-		Samples: []prompb.Sample{countSample},
-		Labels:  labels,
-	}
 	timeSeries = append(timeSeries, countTimeSeries)
 
 	// For each configured quantile, get the value and create a timeseries
@@ -406,7 +326,7 @@
 	return timeSeries, nil
 }
 
-// convertFromHistogram returns
+// convertFromHistogram returns len(histogram.Buckets) timeseries for a histogram aggregation
 func convertFromHistogram(record metric.Record, histogram aggregation.Histogram) ([]*prompb.TimeSeries, error) {
 	var timeSeries []*prompb.TimeSeries
 	metricName := sanitize(record.Descriptor().Name())
@@ -439,21 +359,8 @@
 		boundaryStr := strconv.FormatFloat(boundary, 'f', -1, 64)
 
 		// Create timeSeries and append
-<<<<<<< HEAD
-		sample := prompb.Sample{
-			Value:     totalCount,
-			Timestamp: record.EndTime().UnixNano() / int64(time.Millisecond),
-		}
-		labels := createLabelSet(record, "__name__", metricName, "le", boundaryStr)
-		tSeries := &prompb.TimeSeries{
-			Samples: []prompb.Sample{sample},
-			Labels:  labels,
-		}
-		timeSeries = append(timeSeries, tSeries)
-=======
 		boundaryTimeSeries := createTimeSeries(record, apimetric.NewFloat64Number(totalCount), apimetric.Float64NumberKind, label.String("__name__", metricName), label.String("le", boundaryStr))
 		timeSeries = append(timeSeries, boundaryTimeSeries)
->>>>>>> c55a925c
 	}
 
 	// Include the +inf boundary in the total count
@@ -461,26 +368,11 @@
 
 	// Create a timeSeries for the +inf bucket and total count
 	// These are the same and are both required by Prometheus-based backends
-<<<<<<< HEAD
-	sample := prompb.Sample{
-		Value:     totalCount,
-		Timestamp: record.EndTime().UnixNano() / int64(time.Millisecond),
-	}
-	upperBoundTimeSeries := &prompb.TimeSeries{
-		Samples: []prompb.Sample{sample},
-		Labels:  createLabelSet(record, "__name__", metricName, "le", "+inf"),
-	}
-	countTimeSeries := &prompb.TimeSeries{
-		Samples: []prompb.Sample{sample},
-		Labels:  createLabelSet(record, "__name__", metricName+"_count"),
-	}
-=======
 
 	upperBoundTimeSeries := createTimeSeries(record, apimetric.NewFloat64Number(totalCount), apimetric.Float64NumberKind, label.String("__name__", metricName), label.String("le", "+inf"))
 
 	countTimeSeries := createTimeSeries(record, apimetric.NewFloat64Number(totalCount), apimetric.Float64NumberKind, label.String("__name__", metricName+"_count"))
 
->>>>>>> c55a925c
 	timeSeries = append(timeSeries, upperBoundTimeSeries)
 	timeSeries = append(timeSeries, countTimeSeries)
 
@@ -514,11 +406,7 @@
 		value := label.Value.AsString()
 		_, found := labelMap[key]
 		if found {
-<<<<<<< HEAD
-			fmt.Printf("Label %s is overwritten. Check if Prometheus reserved labels are used.\n", extras[i])
-=======
 			log.Printf("Label %s is overwritten. Check if Prometheus reserved labels are used.\n", key)
->>>>>>> c55a925c
 		}
 		labelMap[key] = prompb.Label{
 			Name:  key,
