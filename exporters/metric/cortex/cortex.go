// Copyright The OpenTelemetry Authors
//
// Licensed under the Apache License, Version 2.0 (the "License");
// you may not use this file except in compliance with the License.
// You may obtain a copy of the License at
//
//     http://www.apache.org/licenses/LICENSE-2.0
//
// Unless required by applicable law or agreed to in writing, software
// distributed under the License is distributed on an "AS IS" BASIS,
// WITHOUT WARRANTIES OR CONDITIONS OF ANY KIND, either express or implied.
// See the License for the specific language governing permissions and
// limitations under the License.

package cortex

import (
	"bytes"
	"context"
	"fmt"
	"net/http"
<<<<<<< HEAD
=======
	"strconv"
>>>>>>> a21b79db
	"time"

	"github.com/gogo/protobuf/proto"
	"github.com/golang/snappy"
	"github.com/prometheus/prometheus/prompb"

	"go.opentelemetry.io/otel/api/global"
	"go.opentelemetry.io/otel/api/label"
	apimetric "go.opentelemetry.io/otel/api/metric"
	"go.opentelemetry.io/otel/sdk/export/metric"
	export "go.opentelemetry.io/otel/sdk/export/metric"
	"go.opentelemetry.io/otel/sdk/export/metric/aggregation"
	"go.opentelemetry.io/otel/sdk/metric/controller/push"
	"go.opentelemetry.io/otel/sdk/metric/selector/simple"
)

// Exporter forwards metrics to a Cortex instance
type Exporter struct {
	config Config
}

// ExportKindFor returns CumulativeExporter so the Processor correctly aggregates data
func (e *Exporter) ExportKindFor(*apimetric.Descriptor, aggregation.Kind) metric.ExportKind {
	return metric.CumulativeExporter
}

// Export forwards metrics to Cortex from the SDK
func (e *Exporter) Export(_ context.Context, checkpointSet metric.CheckpointSet) error {
	timeseries, err := e.ConvertToTimeSeries(checkpointSet)
	if err != nil {
		return err
	}

	message, buildMessageErr := e.buildMessage(timeseries)
	if buildMessageErr != nil {
		return buildMessageErr
	}

	request, buildRequestErr := e.buildRequest(message)
	if buildRequestErr != nil {
		return buildRequestErr
	}

	sendRequestErr := e.sendRequest(request)
	if sendRequestErr != nil {
		return sendRequestErr
	}

	return nil
}

// NewRawExporter validates the Config struct and creates an Exporter with it.
func NewRawExporter(config Config) (*Exporter, error) {
	// This is redundant when the user creates the Config struct with the NewConfig
	// function.
	if err := config.Validate(); err != nil {
		return nil, err
	}

	exporter := Exporter{config}
	return &exporter, nil
}

// NewExportPipeline sets up a complete export pipeline with a push Controller and
// Exporter.
func NewExportPipeline(config Config, options ...push.Option) (*push.Controller, error) {
	exporter, err := NewRawExporter(config)
	if err != nil {
		return nil, err
	}

	pusher := push.New(
		simple.NewWithHistogramDistribution(config.HistogramBoundaries),
		exporter,
		options...,
	)
	pusher.Start()
	return pusher, nil
}

// InstallNewPipeline registers a push Controller's Provider globally.
func InstallNewPipeline(config Config, options ...push.Option) (*push.Controller, error) {
	pusher, err := NewExportPipeline(config, options...)
	if err != nil {
		return nil, err
	}
	global.SetMeterProvider(pusher.Provider())
	return pusher, nil
}

// ConvertToTimeSeries converts a CheckpointSet to a slice of TimeSeries pointers
// Based on the aggregation type, ConvertToTimeSeries will call helper function like
// convertFromSum to generate the correct number of TimeSeries.
func (e *Exporter) ConvertToTimeSeries(checkpointSet export.CheckpointSet) ([]*prompb.TimeSeries, error) {
	var aggError error
	var timeSeries []*prompb.TimeSeries

	// Iterate over each record in the checkpoint set and convert to TimeSeries
	aggError = checkpointSet.ForEach(e, func(record metric.Record) error {
		// Convert based on aggregation type
		agg := record.Aggregation()

		// The following section uses loose type checking to determine how to
		// convert aggregations to timeseries. More "expensive" timeseries are
		// checked first. For example, because a Distribution has a Sum value,
		// we must check for Distribution first or else only the Sum would be
		// converted and the other values like Quantiles would not be.
		//
		// See the Aggregator Kind for more information
		// https://github.com/open-telemetry/opentelemetry-go/blob/master/sdk/export/metric/aggregation/aggregation.go#L123-L138
		if histogram, ok := agg.(aggregation.Histogram); ok {
			tSeries, err := convertFromHistogram(record, histogram)
			if err != nil {
				return err
			}
			timeSeries = append(timeSeries, tSeries...)
		} else if distribution, ok := agg.(aggregation.Distribution); ok && len(e.config.Quantiles) != 0 {
			tSeries, err := convertFromDistribution(record, distribution, e.config.Quantiles)
			if err != nil {
				return err
			}

			timeSeries = append(timeSeries, tSeries...)
		} else if sum, ok := agg.(aggregation.Sum); ok {
			tSeries, err := convertFromSum(record, sum)
			if err != nil {
				return err
			}

			timeSeries = append(timeSeries, tSeries)
			if minMaxSumCount, ok := agg.(aggregation.MinMaxSumCount); ok {
				tSeries, err := convertFromMinMaxSumCount(record, minMaxSumCount)
				if err != nil {
					return err
				}

				timeSeries = append(timeSeries, tSeries...)
			}
		} else if lastValue, ok := agg.(aggregation.LastValue); ok {
			tSeries, err := convertFromLastValue(record, lastValue)
			if err != nil {
				return err
			}

			timeSeries = append(timeSeries, tSeries)
		} else {
			// Report to the user when no conversion was found
			fmt.Printf("No conversion found for record: %s\n", record.Descriptor().Name())
		}

		return nil
	})

	// Check if error was returned in checkpointSet.ForEach()
	if aggError != nil {
		return nil, aggError
	}

	return timeSeries, nil
}

// createTimeSeries is a helper function to create a timeseries from a value and labels
func createTimeSeries(record metric.Record, value apimetric.Number, extraLabels ...string) *prompb.TimeSeries {
<<<<<<< HEAD
	// Cortex expects timestamps in milliseconds.
=======
>>>>>>> a21b79db
	sample := prompb.Sample{
		Value:     value.CoerceToFloat64(record.Descriptor().NumberKind()),
		Timestamp: record.EndTime().UnixNano() / int64(time.Millisecond),
	}

	labels := createLabelSet(record, extraLabels...)

	return &prompb.TimeSeries{
		Samples: []prompb.Sample{sample},
		Labels:  labels,
	}
}

// convertFromSum returns a single TimeSeries based on a Record with a Sum aggregation
func convertFromSum(record metric.Record, sum aggregation.Sum) (*prompb.TimeSeries, error) {
	// Get Sum value
	value, err := sum.Sum()
	if err != nil {
		return nil, err
	}

	// Create TimeSeries
	name := sanitize(record.Descriptor().Name())
<<<<<<< HEAD
=======
	// Note: Cortex requires the name label to be in the format "__name__".
	// This is the case for all time series created by this exporter.
>>>>>>> a21b79db
	tSeries := createTimeSeries(record, value, "__name__", name)

	return tSeries, nil
}

// convertFromLastValue returns a single TimeSeries based on a Record with a LastValue aggregation
func convertFromLastValue(record metric.Record, lastValue aggregation.LastValue) (*prompb.TimeSeries, error) {
	// Get value
	value, _, err := lastValue.LastValue()
	if err != nil {
		return nil, err
	}

	// Create TimeSeries
	name := sanitize(record.Descriptor().Name())
	tSeries := createTimeSeries(record, value, "__name__", name)

	return tSeries, nil
}

// convertFromMinMaxSumCount returns 4 TimeSeries for the min, max, sum, and count from the mmsc aggregation
func convertFromMinMaxSumCount(record metric.Record, minMaxSumCount aggregation.MinMaxSumCount) ([]*prompb.TimeSeries, error) {
	// Convert Min
	min, err := minMaxSumCount.Min()
	if err != nil {
		return nil, err
	}
	name := sanitize(record.Descriptor().Name() + "_min")
	minTimeSeries := createTimeSeries(record, min, "__name__", name)
<<<<<<< HEAD
=======

	// Convert Max
	max, err := minMaxSumCount.Max()
	if err != nil {
		return nil, err
	}
	name = sanitize(record.Descriptor().Name() + "_max")
	maxTimeSeries := createTimeSeries(record, max, "__name__", name)

	// Convert Count
	// TODO: Refactor this to use createTimeSeries helper function
	count, err := minMaxSumCount.Count()
	if err != nil {
		return nil, err
	}
	countSample := prompb.Sample{
		Value:     float64(count),
		Timestamp: record.EndTime().UnixNano() / int64(time.Millisecond),
	}

	// Create labels, including metric name
	name = sanitize(record.Descriptor().Name() + "_count")
	labels := createLabelSet(record, "__name__", name)

	// Create TimeSeries
	countTimeSeries := &prompb.TimeSeries{
		Samples: []prompb.Sample{countSample},
		Labels:  labels,
	}
>>>>>>> a21b79db

	// Return all timeSeries
	tSeries := []*prompb.TimeSeries{
		minTimeSeries, maxTimeSeries, countTimeSeries,
	}

	return tSeries, nil
}

// convertFromDistribution returns len(quantiles) TimeSeries and min, max, sum, count
func convertFromDistribution(record metric.Record, distribution aggregation.Distribution, quantiles []float64) ([]*prompb.TimeSeries, error) {
	var timeSeries []*prompb.TimeSeries
	metricName := sanitize(record.Descriptor().Name())

	// Convert Min
	min, err := distribution.Min()
	if err != nil {
		return nil, err
	}
<<<<<<< HEAD
	name = sanitize(record.Descriptor().Name() + "_max")
	maxTimeSeries := createTimeSeries(record, max, "__name__", name)
=======
	name := sanitize(metricName + "_min")
	minTimeSeries := createTimeSeries(record, min, "__name__", name)
	timeSeries = append(timeSeries, minTimeSeries)

	// Convert Max
	max, err := distribution.Max()
	if err != nil {
		return nil, err
	}
	name = sanitize(metricName + "_max")
	maxTimeSeries := createTimeSeries(record, max, "__name__", name)
	timeSeries = append(timeSeries, maxTimeSeries)

	// Convert Sum
	sum, err := distribution.Sum()
	if err != nil {
		return nil, err
	}
	name = sanitize(metricName + "_sum")
	sumTimeSeries := createTimeSeries(record, sum, "__name__", name)
	timeSeries = append(timeSeries, sumTimeSeries)
>>>>>>> a21b79db

	// Convert Count
	// TODO: Refactor this to use createTimeSeries helper function
	count, err := distribution.Count()
	if err != nil {
		return nil, err
	}
	countSample := prompb.Sample{
		Value:     float64(count),
<<<<<<< HEAD
		Timestamp: record.EndTime().UnixNano() / int64(time.Millisecond), // Convert time to Unix (int64),
	}

	// Create labels, including metric name
	// Count returns an int, not a metric.Number so we aren't using the createTimeSeries
	name = sanitize(record.Descriptor().Name() + "_count")
=======
		Timestamp: int64(time.Nanosecond) * record.EndTime().UnixNano() / int64(time.Millisecond),
	}

	// Create labels, including metric name
	name = sanitize(metricName + "_count")
>>>>>>> a21b79db
	labels := createLabelSet(record, "__name__", name)

	// Create TimeSeries
	countTimeSeries := &prompb.TimeSeries{
		Samples: []prompb.Sample{countSample},
		Labels:  labels,
	}
	timeSeries = append(timeSeries, countTimeSeries)

	// For each configured quantile, get the value and create a timeseries
	for _, q := range quantiles {
		value, err := distribution.Quantile(q)
		if err != nil {
			return nil, err
		}

		// Add quantile as a label. e.g. {quantile="0.5"}
		quantileStr := strconv.FormatFloat(q, 'f', -1, 64)

		// Create TimeSeries
		tSeries := createTimeSeries(record, value, "__name__", metricName, "quantile", quantileStr)
		timeSeries = append(timeSeries, tSeries)
	}

	return timeSeries, nil
}

// convertFromHistogram returns
func convertFromHistogram(record metric.Record, histogram aggregation.Histogram) ([]*prompb.TimeSeries, error) {
	var timeSeries []*prompb.TimeSeries
	metricName := sanitize(record.Descriptor().Name())

	// Create Sum TimeSeries
	sum, err := histogram.Sum()
	if err != nil {
		return nil, err
	}
	sumTimeSeries := createTimeSeries(record, sum, "__name__", metricName+"_sum")
	timeSeries = append(timeSeries, sumTimeSeries)

	// Handle Histogram buckets
	buckets, err := histogram.Histogram()
	if err != nil {
		return nil, err
	}

	var totalCount float64
	// counts maps from the bucket upper-bound to the cumulative count.
	// The bucket with upper-bound +inf is not included.
	counts := make(map[float64]float64, len(buckets.Boundaries))
	for i, boundary := range buckets.Boundaries {
		// Add bucket count to totalCount and record in map
		totalCount += buckets.Counts[i]
		counts[boundary] = totalCount

		// Add upper boundary as a label. e.g. {le="5"}
		boundaryStr := strconv.FormatFloat(boundary, 'f', -1, 64)

		// Create timeSeries and append
		tSeries := createTimeSeries(record, apimetric.NewFloat64Number(totalCount), "__name__", metricName, "le", boundaryStr)
		timeSeries = append(timeSeries, tSeries)
	}

	// Include the +inf boundary in the total count
	totalCount += buckets.Counts[len(buckets.Counts)-1]

	// Create a timeSeries for the +inf bucket and total count
	// These are the same and are both required by Prometheus-based backends
	upperBoundTimeSeries := createTimeSeries(record, apimetric.NewFloat64Number(totalCount), "__name__", metricName, "le", "+inf")
	timeSeries = append(timeSeries, upperBoundTimeSeries)

	countTimeSeries := createTimeSeries(record, apimetric.NewFloat64Number(totalCount), "__name__", metricName+"_count")
	timeSeries = append(timeSeries, countTimeSeries)

	return timeSeries, nil
}

// createLabelSet combines labels from a Record, resource, and extra labels to
// create a slice of prompb.Label
func createLabelSet(record metric.Record, extras ...string) []*prompb.Label {
	// Map ensure no duplicate label names
	labelMap := map[string]prompb.Label{}

	// mergeLabels merges Record and Resource labels into a single set, giving
	// precedence to the record's labels.
	mi := label.NewMergeIterator(record.Labels(), record.Resource().LabelSet())
	for mi.Next() {
		label := mi.Label()
		key := string(label.Key)
		labelMap[key] = prompb.Label{
			Name:  sanitize(key),
			Value: label.Value.Emit(),
		}
	}

	// Add extra labels created by the exporter like the metric name
	// or labels to represent histogram buckets
	for i := 0; i < len(extras); i += 2 {
		// Ensure even number of extras (key : value)
		if i+1 >= len(extras) {
			break
		}

		// Ensure label doesn't exist. If it does, notify user that a user created label
		// is being overwritten by a Prometheus reserved label (e.g. 'le' for histograms)
		_, found := labelMap[extras[i]]
		if found {
			fmt.Printf("Label %s is overwritten. Check if Prometheus reserved labels are used.\n", extras[i])
		}
		labelMap[extras[i]] = prompb.Label{
			Name:  extras[i],
			Value: extras[i+1],
		}
	}

	// Create slice of labels from labelMap and return
	res := make([]*prompb.Label, 0, len(labelMap))
	for _, lb := range labelMap {
		currentLabel := lb
		res = append(res, &currentLabel)
	}

	return res
}

// addHeaders adds required headers, an Authorization header, and all headers in the
// Config Headers map to a http request.
func (e *Exporter) addHeaders(req *http.Request) error {
	// Cortex expects Snappy-compressed protobuf messages. These three headers are
	// hard-coded as they should be on every request.
	req.Header.Add("X-Prometheus-Remote-Write-Version", "0.1.0")
	req.Header.Add("Content-Encoding", "snappy")
	req.Header.Set("Content-Type", "application/x-protobuf")

	// Add all user-supplied headers to the request.
	for name, field := range e.config.Headers {
		req.Header.Add(name, field)
	}

	// Add Authorization header if it wasn't already set.
	if _, exists := e.config.Headers["Authorization"]; !exists {
		if err := e.addBearerTokenAuth(req); err != nil {
			return err
		}
		if err := e.addBasicAuth(req); err != nil {
			return err
		}
	}

	return nil
}

// buildMessage creates a Snappy-compressed protobuf message from a slice of TimeSeries.
func (e *Exporter) buildMessage(timeseries []*prompb.TimeSeries) ([]byte, error) {
	// Wrap the TimeSeries as a WriteRequest since Cortex requires it.
	writeRequest := &prompb.WriteRequest{
		Timeseries: timeseries,
	}

	// Convert the struct to a slice of bytes and then compress it.
	message, err := proto.Marshal(writeRequest)
	if err != nil {
		return nil, err
	}
	compressed := snappy.Encode(nil, message)

	return compressed, nil
}

// buildRequest creates an http POST request with a Snappy-compressed protocol buffer
// message as the body and with all the headers attached.
func (e *Exporter) buildRequest(message []byte) (*http.Request, error) {
	req, err := http.NewRequest(
		http.MethodPost,
		e.config.Endpoint,
		bytes.NewBuffer(message),
	)
	if err != nil {
		return nil, err
	}

	// Add the required headers and the headers from Config.Headers.
	e.addHeaders(req)

	return req, nil
}

// sendRequest sends an http request using the Exporter's http Client.
func (e *Exporter) sendRequest(req *http.Request) error {
	// Set a client if the user didn't provide one.
	if e.config.Client == nil {
		client, err := e.buildClient()
		if err != nil {
			return err
		}
		e.config.Client = client
	}

	// Attempt to send request.
	res, err := e.config.Client.Do(req)
	if err != nil {
		return err
	}
	defer res.Body.Close()

	// The response should have a status code of 200.
	if res.StatusCode != http.StatusOK {
		return fmt.Errorf("%v", res.Status)
	}
	return nil
}<|MERGE_RESOLUTION|>--- conflicted
+++ resolved
@@ -19,10 +19,7 @@
 	"context"
 	"fmt"
 	"net/http"
-<<<<<<< HEAD
-=======
 	"strconv"
->>>>>>> a21b79db
 	"time"
 
 	"github.com/gogo/protobuf/proto"
@@ -186,10 +183,6 @@
 
 // createTimeSeries is a helper function to create a timeseries from a value and labels
 func createTimeSeries(record metric.Record, value apimetric.Number, extraLabels ...string) *prompb.TimeSeries {
-<<<<<<< HEAD
-	// Cortex expects timestamps in milliseconds.
-=======
->>>>>>> a21b79db
 	sample := prompb.Sample{
 		Value:     value.CoerceToFloat64(record.Descriptor().NumberKind()),
 		Timestamp: record.EndTime().UnixNano() / int64(time.Millisecond),
@@ -213,11 +206,8 @@
 
 	// Create TimeSeries
 	name := sanitize(record.Descriptor().Name())
-<<<<<<< HEAD
-=======
 	// Note: Cortex requires the name label to be in the format "__name__".
 	// This is the case for all time series created by this exporter.
->>>>>>> a21b79db
 	tSeries := createTimeSeries(record, value, "__name__", name)
 
 	return tSeries, nil
@@ -247,8 +237,6 @@
 	}
 	name := sanitize(record.Descriptor().Name() + "_min")
 	minTimeSeries := createTimeSeries(record, min, "__name__", name)
-<<<<<<< HEAD
-=======
 
 	// Convert Max
 	max, err := minMaxSumCount.Max()
@@ -278,7 +266,6 @@
 		Samples: []prompb.Sample{countSample},
 		Labels:  labels,
 	}
->>>>>>> a21b79db
 
 	// Return all timeSeries
 	tSeries := []*prompb.TimeSeries{
@@ -298,10 +285,6 @@
 	if err != nil {
 		return nil, err
 	}
-<<<<<<< HEAD
-	name = sanitize(record.Descriptor().Name() + "_max")
-	maxTimeSeries := createTimeSeries(record, max, "__name__", name)
-=======
 	name := sanitize(metricName + "_min")
 	minTimeSeries := createTimeSeries(record, min, "__name__", name)
 	timeSeries = append(timeSeries, minTimeSeries)
@@ -323,7 +306,6 @@
 	name = sanitize(metricName + "_sum")
 	sumTimeSeries := createTimeSeries(record, sum, "__name__", name)
 	timeSeries = append(timeSeries, sumTimeSeries)
->>>>>>> a21b79db
 
 	// Convert Count
 	// TODO: Refactor this to use createTimeSeries helper function
@@ -333,20 +315,11 @@
 	}
 	countSample := prompb.Sample{
 		Value:     float64(count),
-<<<<<<< HEAD
-		Timestamp: record.EndTime().UnixNano() / int64(time.Millisecond), // Convert time to Unix (int64),
-	}
-
-	// Create labels, including metric name
-	// Count returns an int, not a metric.Number so we aren't using the createTimeSeries
-	name = sanitize(record.Descriptor().Name() + "_count")
-=======
 		Timestamp: int64(time.Nanosecond) * record.EndTime().UnixNano() / int64(time.Millisecond),
 	}
 
 	// Create labels, including metric name
 	name = sanitize(metricName + "_count")
->>>>>>> a21b79db
 	labels := createLabelSet(record, "__name__", name)
 
 	// Create TimeSeries
