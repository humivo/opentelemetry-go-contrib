# Changelog

All notable changes to this project will be documented in this file.

The format is based on [Keep a Changelog](https://keepachangelog.com/en/1.0.0/).

This project adheres to [Semantic Versioning](https://semver.org/spec/v2.0.0.html).

## [Unreleased]

## [0.15.1] - 2020-12-14

### Added

- Add registry link check to `Makefile` and pre-release script. (#446)
- A new AWS X-Ray ID Generator (#459)

### Fixed

- Fixes the body replacement in otelhttp to not to mutate a nil body. (#484)

## [0.15.0] - 2020-12-11

### Added

- A new Amazon EKS resource detector. (#465)
- A new `gcp.CloudRun` detector for detecting resource from a Cloud Run instance. (#455)

## [0.14.0] - 2020-11-20

### Added

- `otelhttp.{Get,Head,Post,PostForm}` convenience wrappers for their `http` counterparts. (#390)
- The AWS detector now adds the cloud zone, host image ID, host type, and host name to the returned `Resource`. (#410)
- Add Amazon ECS Resource Detector for AWS X-Ray. (#466)
- Add propagator for AWS X-Ray (#462)
<<<<<<< HEAD
- Migrate CircleCI jobs to GitHub Actions (#476)
=======

>>>>>>> e484e9ed
### Changed

- Add semantic version to `Tracer` / `Meter` created by instrumentation packages `otelsaram`, `otelrestful`, `otelmongo`, `otelhttp` and `otelhttptrace`. (#412)
- Update instrumentation guidelines about tracer / meter semantic version. (#412)
- Replace internal tracer and meter helpers by helpers from `go.opentelemetry.io/otel`. (#414)
- gRPC instrumentation sets span attribute `rpc.grpc.status_code`. (#453)

## Fixed

- `/detectors/aws` no longer fails if instance metadata is not available (e.g. not running in AWS) (#401)
- The AWS detector now returns a partial resource and an appropriate error if it encounters an error part way through determining a `Resource` identity. (#410)
- The `host` instrumentation unit test has been updated to not depend on the system it runs on. (#426)

## [0.13.0] - 2020-10-09

## Added

- A Jaeger propagator. (#375)

## Changed

- The `go.opentelemetry.io/contrib/instrumentation/google.golang.org/grpc/otelgrpc` package instrumentation no longer accepts a `Tracer` as an argument to the interceptor function.
   Instead, a new `WithTracerProvider` option is added to configure the `TracerProvider` used when creating the `Tracer` for the instrumentation. (#373)
- The `go.opentelemetry.io/contrib/instrumentation/gopkg.in/macaron.v1/otelmacaron` instrumentation now accepts a `TracerProvider` rather than a `Tracer`. (#374)
- Remove `go.opentelemetry.io/otel/sdk` dependency from instrumentation. (#381)
- Use `httpsnoop` in `go.opentelemetry.io/contrib/instrumentation/github.com/gorilla/mux/otelmux` to ensure `http.ResponseWriter` additional interfaces are preserved. (#388)

### Fixed

- The `go.opentelemetry.io/contrib/instrumentation/github.com/labstack/echo/otelecho.Middleware` no longer sends duplicate errors to the global `ErrorHandler`. (#377, #364)
- The import comment in `go.opentelemetry.io/contrib/instrumentation/net/http/otelhttp` is now correctly quoted. (#379)
- The B3 propagator sets the sample bitmask when the sampling decision is `debug`. (#369)

## [0.12.0] - 2020-09-25

### Changed

- Replace `WithTracer` with `WithTracerProvider` in the `go.opentelemetry.io/contrib/instrumentation/gopkg.in/macaron.v1/otelmacaron` instrumentation. (#374)

### Added

- Benchmark tests for the gRPC instrumentation. (#296)
- Integration testing for the gRPC instrumentation. (#297)
- Allow custom labels to be added to net/http metrics. (#306)
- Added B3 propagator, moving it out of open.telemetry.io/otel repo. (#344)

### Changed

- Unify instrumentation about provider options for `go.mongodb.org/mongo-driver`, `gin-gonic/gin`, `gorilla/mux`,
  `labstack/echo`, `emicklei/go-restful`, `bradfitz/gomemcache`, `Shopify/sarama`, `net/http` and `beego`. (#303)
- Update instrumentation guidelines about uniform provider options. Also, update style guide. (#303)
- Make config struct of instrumentation unexported. (#303)
- Instrumentations have been updated to adhere to the [configuration style guide's](https://github.com/open-telemetry/opentelemetry-go/blob/master/CONTRIBUTING.md#config)
   updated recommendation to use `newConfig()` instead of `configure()`. (#336)
- A new instrumentation naming scheme is implemented to avoid package name conflicts for instrumented packages while still remaining discoverable. (#359)
  - `google.golang.org/grpc` -> `google.golang.org/grpc/otelgrpc`
  - `go.mongodb.org/mongo-driver` -> `go.mongodb.org/mongo-driver/mongo/otelmongo`
  - `net/http` -> `net/http/otelhttp`
  - `net/http/httptrace` -> `net/http/httptrace/otelhttptrace`
  - `github.com/labstack/echo` -> `github.com/labstack/echo/otelecho`
  - `github.com/bradfitz/gomemcache` -> `github.com/bradfitz/gomemcache/memcache/otelmemcache`
  - `github.com/gin-gonic/gin` -> `github.com/gin-gonic/gin/otelgin`
  - `github.com/gocql/gocql` -> `github.com/gocql/gocql/otelgocql`
  - `github.com/emicklei/go-restful` -> `github.com/emicklei/go-restful/otelrestful`
  - `github.com/Shopify/sarama` -> `github.com/Shopify/sarama/otelsarama`
  - `github.com/gorilla/mux` -> `github.com/gorilla/mux/otelmux`
  - `github.com/astaxie/beego` -> `github.com/astaxie/beego/otelbeego`
  - `gopkg.in/macaron.v1` -> `gopkg.in/macaron.v1/otelmacaron`
- Rename `OTelBeegoHandler` to `Handler` in the `go.opentelemetry.io/contrib/instrumentation/github.com/astaxie/beego/otelbeego` package. (#359)

## [0.11.0] - 2020-08-25

### Added

- Top-level `Version()` and `SemVersion()` functions defining the current version of the contrib package. (#225)
- Instrumentation for the `github.com/astaxie/beego` package. (#200)
- Instrumentation for the `github.com/bradfitz/gomemcache` package. (#204)
- Host metrics instrumentation. (#231)
- Cortex histogram and distribution support. (#237)
- Cortex example project. (#238)
- Cortex HTTP authentication. (#246)

### Changed

- Remove service name as a parameter of Sarama instrumentation. (#221)
- Replace `WithTracer` with `WithTracerProvider` in Sarama instrumentation. (#221)
- Switch to use common top-level module `SemVersion()` when creating versioned tracer in `bradfitz/gomemcache`. (#226)
- Use `IntegrationShouldRun` in `gomemcache_test`. (#254)
- Use Go 1.15 for CI builds. (#236)
- Improved configuration for `runtime` instrumentation. (#224)

### Fixed

- Update dependabot configuration to include newly added `bradfitz/gomemcache` package. (#226)
- Correct `runtime` instrumentation name. (#241)

## [0.10.1] - 2020-08-13

### Added

- The `go.opentelemetry.io/contrib/instrumentation/google.golang.org/grpc` module has been added to replace the instrumentation that had previoiusly existed in the `go.opentelemetry.io/otel/instrumentation/grpctrace` package. (#189)
- Instrumentation for the stdlib `net/http` and `net/http/httptrace` packages. (#190)
- Initial Cortex exporter. (#202, #205, #210, #211, #215)

### Fixed

- Bump google.golang.org/grpc from 1.30.0 to 1.31.0. (#166)
- Bump go.mongodb.org/mongo-driver from 1.3.5 to 1.4.0 in /instrumentation/go.mongodb.org/mongo-driver. (#170)
- Bump google.golang.org/grpc in /instrumentation/github.com/gin-gonic/gin. (#173)
- Bump google.golang.org/grpc in /instrumentation/github.com/labstack/echo. (#176)
- Bump google.golang.org/grpc from 1.30.0 to 1.31.0 in /instrumentation/github.com/Shopify/sarama. (#179)
- Bump cloud.google.com/go from 0.61.0 to 0.63.0 in /detectors/gcp. (#181, #199)
- Bump github.com/aws/aws-sdk-go from 1.33.15 to 1.34.1 in /detectors/aws. (#184, #192, #193, #198, #201, #203)
- Bump github.com/golangci/golangci-lint from 1.29.0 to 1.30.0 in /tools. (#186)
- Setup CI to run tests that require external resources (Cassandra and MongoDB). (#191)
- Bump github.com/Shopify/sarama from 1.26.4 to 1.27.0 in /instrumentation/github.com/Shopify/sarama. (#206)

## [0.10.0] - 2020-07-31

This release upgrades its [go.opentelemetry.io/otel](https://github.com/open-telemetry/opentelemetry-go/releases/tag/v0.10.0) dependency to v0.10.0 and includes new instrumentation for popular Kafka and Cassandra clients.

### Added

- A detector that generate resources from GCE instance. (#132)
- A detector that generate resources from AWS instances. (#139)
- Instrumentation for the Kafka client github.com/Shopify/sarama. (#134, #153)
- Links and status message for mock span in the internal testing library. (#134)
- Instrumentation for the Cassandra client github.com/gocql/gocql. (#137)
- A detector that generate resources from GKE clusters. (#154)

### Fixed

- Bump github.com/aws/aws-sdk-go from 1.33.8 to 1.33.15 in /detectors/aws. (#155, #157, #159, #162)
- Bump github.com/golangci/golangci-lint from 1.28.3 to 1.29.0 in /tools. (#146)

## [0.9.0] - 2020-07-20

This release upgrades its [go.opentelemetry.io/otel](https://github.com/open-telemetry/opentelemetry-go/releases/tag/v0.9.0) dependency to v0.9.0.

### Fixed

- Bump github.com/emicklei/go-restful/v3 from 3.0.0 to 3.2.0 in /instrumentation/github.com/emicklei/go-restful. (#133)
- Update dependabot configuration to correctly check all included packages. (#131)
- Update `RELEASING.md` with correct `tag.sh` command. (#130)

## [0.8.0] - 2020-07-10

This release upgrades its [go.opentelemetry.io/otel](https://github.com/open-telemetry/opentelemetry-go/releases/tag/v0.8.0) dependency to v0.8.0, includes minor fixes, and new instrumentation.

### Added

- Create this `CHANGELOG.md`. (#114)
- Add `emicklei/go-restful/v3` trace instrumentation. (#115)

### Changed

- Update `CONTRIBUTING.md` to ask for updates to `CHANGELOG.md` with each pull request. (#114)
- Move all `github.com` package instrumentation under a `github.com` directory. (#118)

### Fixed

- Update README to include information about external instrumentation.
   To start, this includes native instrumentation found in the `go-redis/redis` package. (#117)
- Bump github.com/golangci/golangci-lint from 1.27.0 to 1.28.2 in /tools. (#122, #123, #125)
- Bump go.mongodb.org/mongo-driver from 1.3.4 to 1.3.5 in /instrumentation/go.mongodb.org/mongo-driver. (#124)

## [0.7.0] - 2020-06-29

This release upgrades its [go.opentelemetry.io/otel](https://github.com/open-telemetry/opentelemetry-go/releases/tag/v0.7.0) dependency to v0.7.0.

### Added

- Create `RELEASING.md` instructions. (#101)
- Apply transitive dependabot go.mod updates as part of a new automatic Github workflow. (#94)
- New dependabot integration to automate package upgrades. (#61)
- Add automatic tag generation script for release. (#60)

### Changed

- Upgrade Datadog metrics exporter to include Resource tags. (#46)
- Added output validation to Datadog example. (#96)
- Move Macaron package to match layout guidelines. (#92)
- Update top-level README and instrumentation README. (#92)
- Bump google.golang.org/grpc from 1.29.1 to 1.30.0. (#99)
- Bump github.com/golangci/golangci-lint from 1.21.0 to 1.27.0 in /tools. (#77)
- Bump go.mongodb.org/mongo-driver from 1.3.2 to 1.3.4 in /instrumentation/go.mongodb.org/mongo-driver. (#76)
- Bump github.com/stretchr/testify from 1.5.1 to 1.6.1. (#74)
- Bump gopkg.in/macaron.v1 from 1.3.5 to 1.3.9 in /instrumentation/macaron. (#68)
- Bump github.com/gin-gonic/gin from 1.6.2 to 1.6.3 in /instrumentation/gin-gonic/gin. (#73)
- Bump github.com/DataDog/datadog-go from 3.5.0+incompatible to 3.7.2+incompatible in /exporters/metric/datadog. (#78)
- Replaced `internal/trace/http.go` helpers with `api/standard` helpers from otel-go repo. (#112)

## [0.6.1] - 2020-06-08

First official tagged release of `contrib` repository.

### Added

- `labstack/echo` trace instrumentation (#42)
- `mongodb` trace instrumentation (#26)
- Go Runtime metrics (#9)
- `gorilla/mux` trace instrumentation (#19)
- `gin-gonic` trace instrumentation (#15)
- `macaron` trace instrumentation (#20)
- `dogstatsd` metrics exporter (#10)
- `datadog` metrics exporter (#22)
- Tags to all modules in repository
- Repository folder structure and automated build (#3)

### Changes

- Prefix support for dogstatsd (#34)
- Update Go Runtime package to use batch observer (#44)

[Unreleased]: https://github.com/open-telemetry/opentelemetry-go-contrib/compare/v0.15.1...HEAD
[0.15.1]: https://github.com/open-telemetry/opentelemetry-go-contrib/releases/tag/v0.15.1
[0.15.0]: https://github.com/open-telemetry/opentelemetry-go-contrib/releases/tag/v0.15.0
[0.14.0]: https://github.com/open-telemetry/opentelemetry-go-contrib/releases/tag/v0.14.0
[0.13.0]: https://github.com/open-telemetry/opentelemetry-go-contrib/releases/tag/v0.13.0
[0.12.0]: https://github.com/open-telemetry/opentelemetry-go-contrib/releases/tag/v0.12.0
[0.11.0]: https://github.com/open-telemetry/opentelemetry-go-contrib/releases/tag/v0.11.0
[0.10.1]: https://github.com/open-telemetry/opentelemetry-go-contrib/releases/tag/v0.10.1
[0.10.0]: https://github.com/open-telemetry/opentelemetry-go-contrib/releases/tag/v0.10.0
[0.9.0]: https://github.com/open-telemetry/opentelemetry-go-contrib/releases/tag/v0.9.0
[0.8.0]: https://github.com/open-telemetry/opentelemetry-go-contrib/releases/tag/v0.8.0
[0.7.0]: https://github.com/open-telemetry/opentelemetry-go-contrib/releases/tag/v0.7.0
[0.6.1]: https://github.com/open-telemetry/opentelemetry-go-contrib/releases/tag/v0.6.1<|MERGE_RESOLUTION|>--- conflicted
+++ resolved
@@ -14,6 +14,7 @@
 
 - Add registry link check to `Makefile` and pre-release script. (#446)
 - A new AWS X-Ray ID Generator (#459)
+- Migrate CircleCI jobs to GitHub Actions (#476)
 
 ### Fixed
 
@@ -34,11 +35,7 @@
 - The AWS detector now adds the cloud zone, host image ID, host type, and host name to the returned `Resource`. (#410)
 - Add Amazon ECS Resource Detector for AWS X-Ray. (#466)
 - Add propagator for AWS X-Ray (#462)
-<<<<<<< HEAD
-- Migrate CircleCI jobs to GitHub Actions (#476)
-=======
-
->>>>>>> e484e9ed
+
 ### Changed
 
 - Add semantic version to `Tracer` / `Meter` created by instrumentation packages `otelsaram`, `otelrestful`, `otelmongo`, `otelhttp` and `otelhttptrace`. (#412)
